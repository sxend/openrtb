/*
 * Copyright 2014 Google Inc. All Rights Reserved.
 *
 * Licensed under the Apache License, Version 2.0 (the "License");
 * you may not use this file except in compliance with the License.
 * You may obtain a copy of the License at
 *
 *     http://www.apache.org/licenses/LICENSE-2.0
 *
 * Unless required by applicable law or agreed to in writing, software
 * distributed under the License is distributed on an "AS IS" BASIS,
 * WITHOUT WARRANTIES OR CONDITIONS OF ANY KIND, either express or implied.
 * See the License for the specific language governing permissions and
 * limitations under the License.
 */

package com.google.openrtb.json;

import static com.google.common.base.Preconditions.checkNotNull;

import com.google.common.base.Function;
import com.google.common.collect.ImmutableMap;
import com.google.common.collect.ImmutableSetMultimap;
import com.google.common.collect.LinkedHashMultimap;
import com.google.common.collect.Maps;
import com.google.common.collect.SetMultimap;
import com.google.protobuf.GeneratedMessage.ExtendableBuilder;
import com.google.protobuf.Message;

import com.fasterxml.jackson.core.JsonFactory;

import java.util.LinkedHashMap;
import java.util.Map;
import java.util.Set;

import javax.annotation.Nullable;

/**
 * Factory that will create JSON serializer objects:
 * <ul>
 *   <li>Core model: {@link OpenRtbJsonWriter} and {@link OpenRtbJsonReader}</li>
 *   <li>Native model: {@link OpenRtbNativeJsonWriter} and {@link OpenRtbNativeJsonReader}</li>
 * </ul>
 *
 * <p>This class is NOT threadsafe. You should use only to configure and create the
 * reader/writer objects, which will be threadsafe.
 */
public class OpenRtbJsonFactory {
  private static final String FIELDNAME_ALL = "*";

  private JsonFactory jsonFactory;
  private boolean strict;
  private boolean rootNativeField;
  private boolean forceNativeAsObject;
  private final SetMultimap<String, OpenRtbJsonExtReader<?>> extReaders;
  private final Map<String, Map<String, Map<String, OpenRtbJsonExtWriter<?>>>> extWriters;

  protected OpenRtbJsonFactory(
      @Nullable JsonFactory jsonFactory,
      boolean strict,
      boolean rootNativeField,
      boolean forceNativeAsObject,
      @Nullable SetMultimap<String, OpenRtbJsonExtReader<?>> extReaders,
      @Nullable Map<String, Map<String, Map<String, OpenRtbJsonExtWriter<?>>>> extWriters) {
    this.jsonFactory = jsonFactory;
    this.strict = strict;
    this.rootNativeField = rootNativeField;
<<<<<<< HEAD
    this.extReaders = extReaders == null
        ? LinkedHashMultimap.<String, OpenRtbJsonExtReader<?>>create()
        : extReaders;
    this.extWriters = extWriters == null
        ? new LinkedHashMap<String, Map<String, Map<String, OpenRtbJsonExtWriter<?>>>>()
        : extWriters;
=======
    this.forceNativeAsObject = forceNativeAsObject;
    this.extReaders = extReaders == null ? LinkedHashMultimap.create() : extReaders;
    this.extWriters = extWriters == null ? new LinkedHashMap<>() : extWriters;
>>>>>>> 6043f9c1
  }

  /**
   * This "immutable-clone-constructor" returns an immutable copy of this factory.
   * Subclasses should have a protected constructor that super-calls this and makes
   * immutable copies of their own fields if necessary.  You can then override the
   * methods that create Reader/Writer objects so they use that constructor.
   */
  protected OpenRtbJsonFactory(OpenRtbJsonFactory config) {
    this.jsonFactory = config.getJsonFactory();
    this.strict = config.strict;
    this.rootNativeField = config.rootNativeField;
    this.forceNativeAsObject = config.forceNativeAsObject;
    this.extReaders = ImmutableSetMultimap.copyOf(config.extReaders);
    this.extWriters = ImmutableMap.copyOf(Maps.transformValues(config.extWriters, new Function<
        Map<String, Map<String, OpenRtbJsonExtWriter<?>>>,
        Map<String, Map<String, OpenRtbJsonExtWriter<?>>>>() {
      @Override public Map<String, Map<String, OpenRtbJsonExtWriter<?>>> apply(
          Map<String, Map<String, OpenRtbJsonExtWriter<?>>> map) {
        return ImmutableMap.copyOf(Maps.transformValues(map, new Function<
            Map<String, OpenRtbJsonExtWriter<?>>, Map<String, OpenRtbJsonExtWriter<?>>>() {
          @Override public Map<String, OpenRtbJsonExtWriter<?>> apply(
              Map<String, OpenRtbJsonExtWriter<?>> map) {
            return ImmutableMap.copyOf(map);
          }}));
      }}));
  }

  /**
   * Creates a new factory with default configuration.
   */
  public static OpenRtbJsonFactory create() {
    return new OpenRtbJsonFactory(null, false, false, false, null, null);
  }

  /**
   * Use a specific {@link JsonFactory}. A default factory will created if this is never called.
   */
  public final OpenRtbJsonFactory setJsonFactory(JsonFactory jsonFactory) {
    this.jsonFactory = checkNotNull(jsonFactory);
    return this;
  }

  /**
   * Sets strict mode.
   */
  public final OpenRtbJsonFactory setStrict(boolean strict) {
    this.strict = strict;
    return this;
  }

  /**
   * Sets root native field generation mode.
   */
  public final OpenRtbJsonFactory setRootNativeField(boolean rootNativeField) {
    this.rootNativeField = rootNativeField;
    return this;
  }

  /**
   * Sets object native field generation mode.
   */
  public final OpenRtbJsonFactory setForceNativeAsObject(boolean forceNativeAsObject) {
    this.forceNativeAsObject = forceNativeAsObject;
    return this;
  }

  /**
   * Returns {@code true} for strict mode, {@code false} lenient mode.
   */
  public final boolean isStrict() {
    return strict;
  }

  /**
   * Returns {@code true} for root native field mode, {@code false} if not.
   */
  public final boolean isRootNativeField() {
    return rootNativeField;
  }

  /**
   * Returns {@code true} for object native field mode, {@code false} if not.
   */
  public boolean isForceNativeAsObject() {
    return forceNativeAsObject;
  }

  /**
   * Register an extension reader.
   *
   * @param extReader code to desserialize some extension properties
   * @param msgKlass class of extension message's builder, e.g. {@code MyImp.Builder.class}
   */
  public final <EB extends ExtendableBuilder<?, EB>> OpenRtbJsonFactory register(
      OpenRtbJsonExtReader<EB> extReader, Class<EB> msgKlass) {
    extReaders.put(msgKlass.getName(), extReader);
    return this;
  }

  /**
   * Register an extension writer, bound to a specific field name. This writer will be
   * used in preference to a non-field-specific writer that may exist for the same class.
   *
   * @param extWriter code to serialize some {@code extKlass}'s properties
   * @param extKlass class of extension message, e.g. {@code MyImp.class}
   * @param msgKlass class of container message, e.g. {@code Imp.class}
   * @param fieldName name of the field containing the extension
   * @param <T> Type of value for the extension
   * @see #register(OpenRtbJsonExtWriter, Class, Class)
   */
  public final <T> OpenRtbJsonFactory register(OpenRtbJsonExtWriter<T> extWriter,
      Class<T> extKlass, Class<? extends Message> msgKlass, String fieldName) {
    Map<String, Map<String, OpenRtbJsonExtWriter<?>>> mapMsg = extWriters.get(msgKlass.getName());
    if (mapMsg == null) {
      extWriters.put(msgKlass.getName(), mapMsg = new LinkedHashMap<>());
    }
    Map<String, OpenRtbJsonExtWriter<?>> mapKlass = mapMsg.get(extKlass.getName());
    if (mapKlass == null) {
      mapMsg.put(extKlass.getName(), mapKlass = new LinkedHashMap<>());
    }
    mapKlass.put(fieldName == null ? FIELDNAME_ALL : fieldName, extWriter);
    return this;
  }

  /**
   * Register an extension writer, not bound to any a field name (so this serializer
   * can be used for any extension of the provided class).
   *
   * @param extWriter code to serialize some {@code extKlass}'s properties
   * @param extKlass class of extension message, e.g. {@code MyImp.class}
   * @param msgKlass class of container message, e.g. {@code Imp.class}
   * @param <T> Type of value for the extension
   * @see #register(OpenRtbJsonExtWriter, Class, Class, String)
   */
  public final <T> OpenRtbJsonFactory register(OpenRtbJsonExtWriter<T> extWriter,
      Class<T> extKlass, Class<? extends Message> msgKlass) {
    return register(extWriter, extKlass, msgKlass, FIELDNAME_ALL);
  }

  /**
   * Creates an {@link OpenRtbJsonWriter}, configured to the current state of this factory.
   */
  public OpenRtbJsonWriter newWriter() {
    return new OpenRtbJsonWriter(new OpenRtbJsonFactory(this));
  }

  /**
   * Creates an {@link OpenRtbJsonReader}, configured to the current state of this factory.
   */
  public OpenRtbJsonReader newReader() {
    return new OpenRtbJsonReader(new OpenRtbJsonFactory(this));
  }

  /**
   * Creates an {@link OpenRtbNativeJsonWriter}, configured to the current state of this factory.
   */
  public OpenRtbNativeJsonWriter newNativeWriter() {
    return new OpenRtbNativeJsonWriter(new OpenRtbJsonFactory(this));
  }

  /**
   * Creates an {@link OpenRtbNativeJsonReader}, configured to the current state of this factory.
   */
  public OpenRtbNativeJsonReader newNativeReader() {
    return new OpenRtbNativeJsonReader(new OpenRtbJsonFactory(this));
  }

  @SuppressWarnings("unchecked")
  final <EB extends ExtendableBuilder<?, EB>>
      Set<OpenRtbJsonExtReader<EB>> getReaders(Class<EB> msgClass) {
    return (Set<OpenRtbJsonExtReader<EB>>) (Set<?>) extReaders.get(msgClass.getName());
  }

  @SuppressWarnings("unchecked")
  final <T> OpenRtbJsonExtWriter<T> getWriter(
      Class<? extends Message> msgClass, Class<?> extClass, @Nullable String fieldName) {
    Map<String, Map<String, OpenRtbJsonExtWriter<?>>> mapMsg = extWriters.get(msgClass.getName());
    if (mapMsg == null) {
      return null;
    }
    Map<String, OpenRtbJsonExtWriter<?>> mapKlass = mapMsg.get(extClass.getName());
    if (mapKlass == null) {
      return null;
    }
    if (fieldName != null && !FIELDNAME_ALL.equals(fieldName)) {
      OpenRtbJsonExtWriter<T> writer = (OpenRtbJsonExtWriter<T>) mapKlass.get(fieldName);
      if (writer != null) {
        return writer;
      }
    }
    return (OpenRtbJsonExtWriter<T>) mapKlass.get(FIELDNAME_ALL);
  }

  /**
   * Returns the {@link JsonFactory} configured for this {@link OpenRtbJsonFactory}.
   * If you didn't set any value with {@link #setJsonFactory(JsonFactory)},
   * will create a default factory.
   */
  public final JsonFactory getJsonFactory() {
    if (jsonFactory == null) {
      jsonFactory = new JsonFactory();
    }
    return jsonFactory;
  }
}<|MERGE_RESOLUTION|>--- conflicted
+++ resolved
@@ -65,18 +65,13 @@
     this.jsonFactory = jsonFactory;
     this.strict = strict;
     this.rootNativeField = rootNativeField;
-<<<<<<< HEAD
+    this.forceNativeAsObject = forceNativeAsObject;
     this.extReaders = extReaders == null
         ? LinkedHashMultimap.<String, OpenRtbJsonExtReader<?>>create()
         : extReaders;
     this.extWriters = extWriters == null
         ? new LinkedHashMap<String, Map<String, Map<String, OpenRtbJsonExtWriter<?>>>>()
         : extWriters;
-=======
-    this.forceNativeAsObject = forceNativeAsObject;
-    this.extReaders = extReaders == null ? LinkedHashMultimap.create() : extReaders;
-    this.extWriters = extWriters == null ? new LinkedHashMap<>() : extWriters;
->>>>>>> 6043f9c1
   }
 
   /**
