RELEASE NOTES
----------------------------------------------------------------------

## Version 1.0.4, ??-04-2016
<<<<<<< HEAD
=======
* Fixed native response's `Video.vasttag` to scalar value.
>>>>>>> f6a79267
* Reintroduced JDK 7 support in the "compat" branch.
* Several documentation updates in the openrtb protobuf.

## Version 1.0.3, 07-03-2016
* `SnippetProcessor` allows subclasses to extend the list of fields
  (including `Bid` extensions) that support macros, and drops the
  built-in support to `adm` only which is more OpenRTB-compliant.

## Version 1.0.2, 26-02-2016
* Fix `ProtoUtils.filter()` for recursive filtering.
* JSON writer doesn't emit the top-level `native` field for native
  request or response objects. That was a poorly specified part of
  OpenRTB 2.3 & Native 1.0, clarified in the next releases but even
  in 2.4/1.0 this extra field should not be used.  The factory has a
  new option `rootNativeField` to opt in the legacy writer's behavior.
  (The reader always accepted both forms.)
* Mapping documentation added to the proto!  The Google Sheet used for
  this documentation is now deprecated; just look up the proto, or the
  API docs in protoc-generated model classes (e.g. Javadoc for Java).

## Version 1.0.1, 04-02-2016
* Minor reviews in `OpenRtbJsonUtils`, javadocs, tests.

## Version 1.0.0, 04-01-2016
* Happy new year!!  And here's the one-dot-zero release of the library.
  Series 1.0.x is now frozen, may be updated only for bugfixes.
* Only cleanups in this release: All deprecated methods removed;
  Dependency updates; Minor javadoc and test reviews.

## Version 0.9.8, 02-11-2015
* Improvements to `OpenRtbUtils`.

## Version 0.9.7, 29-10-2015
* THE BIG MOVE TO JAVA 8! The library now requires JDK 8, and takes
  advantage of new APIs/features of Java 8.
  - `ProtoUtils` and `OpenRtbUtils`: parameters with `Function` or
    `Predicate` APIs from Guava were changed to use `java.util.function`.
    Most code using these utilities should compile after fixing imports;
    code already passing lambdas for those parameters must be recompiled
    but needs no changes. Some utilities have new variants using streams,
    for example `OpenRtbUtils.bidStreamWith()`; if you like streams, the
    new methods are easier and often more efficient than calling the old
    methods and doing your own conversion to a `Stream`.
  - We won't maintain a JDK 7 compatible version of the library; notice
    that JDK 7 was EOL'd since April 2015.

## Version 0.9.6, 26-10-2015
* JSON factory now enables strict parsing by default; previous behavior
  was a bug. Use `setStrict(false)` if this breaks things for you.
* In non-strict mode, the JSON readers will now return `null` instead
  of an exception if the input is empty.

## Version 0.9.5, 02-10-2015
* No changes! This release contains only a round of reviews in code
  style, javadocs, and unit tests (converted to Truth).

## Version 0.9.4, 24-09-2015
* `OpenRtbUtils` improved for filtering impressions with Native ads.

## Version 0.9.3, 22-09-2015
* OpenRTB proto schema review:
  - Documentation updates; some fixes to field defaults.
  - Mutually exclusive: `BidRequest.site/app`; `Bid.adm/adm_native`;
    `Native.request/request_native` (introducing the latter);
    `Asset.title/img/video/data` for both Native request and response.
* JSON support:
  - New config `OpenRtbJsonFactory.strict`.
  - Parsing of unknown enums improved, lenient and strict options.
  - Reviews in the JSON extension APIs, `OpenRtbJsonExtWriter` and
    `OpenRtbJsonExtReader`. The latter has breaking changes, and some
    implementations need to override `OpenRtbJsonExtComplexReader`.

## Version 0.9.2, 01-09-2015
* Fixed typo `NoBidReason.BLOCKED_PUBISHER` -> `BLOCKED_PUBLISHER`.

## Version 0.9.1, 15-07-2015
* The `SnippetProcessor` API was improved for extensibility:
  - Subclasses can use specializations of `SnippetProcessorContext`.
  - Recursive macro expansion is supported.  Notice the processor will
    detect simple infinite recursion (`${X}` => `${X}` will stop: good
    for "pass-through" macros), but not indirect recursion (`${X}` =>
    `${Y}` => `${X}` or `${X}` => `x${X}`: `StackOverflowError`).

## Version 0.9.0, 01-07-2015
* This release brings some breaking changes, but hopefully the last;
  now pending only field testing before the first stable, v1.0 release.
* Merge Native Ads into the same proto descriptor, so the generated
  model moves from `OpenRtbNative.*` to `OpenRtb.*`. The Native-specific
  and incomplete `Video` object is gone, now native requests reuse the
  core model's `Video`.  You need only to fix `import` statements.
* Reverted some recent changes that would cause interoperability issues:
  - Revert all `keywords` fields to be single strings with internal CSV
    content (instead of string arrays with automatic CSV conversion).
  - Revert all `ContentCategory` fields (`bcat`, `cat`, `sectioncat`,
    `pagecat`), and `User.gender`, from enum to string. You can still
    use the enum, converting with utility methods from `OpenRtbUtils`.
    The JSON serializer will also validate the string fields.

## Version 0.8.6, 24-06-2015

* Support for the OpenRTB 2.3.1 specification:
  - Macro `${AUCTION_BID_ID}` expands to `BidResponse.bidid` (not `.id`)
  - `User.buyerid` fixed back to `buyeruid`. This was correct already in
    the library, but now the JSON parser will accept the wrong field name
    `buyerid` for backwards compatibility with the broken 2.3.0 spec.
* Fixed JSON serialization of Native Ads.

## Version 0.8.5, 11-06-2015

* Fix `Bid.bcat` cardinality to repeated.
* Fix `Asset.req` name to `required`.
* Added `[packed=true]` qualifier to several fields.

## Version 0.8.4, 29-05-2015

* While you are distracted with Google IO, we're sneaking some painful
  but necessary breaking changes.  OpenRTB 2.3 finally provided clear,
  normative names for all objects, so we're finally adopting these names
  even though they have no impact at the JSON interop level:
  - `Impression` renamed to `Imp`
  - `PMP` renamed to `Pmp`
  - `Regulations` renamed to `Regs`
* Also renamed a small number of enum names and enumerated values, for
  different reasons (clarity, compatibility with internal Google systems):
  - `ApiFramework` renamed to `ApiFramework`
  - `CompanionType` renamed to `VASTCompanionType`
  - `AdType` renamed to `BannerAdType`
  - `Protocol` renamed to `VideoBidResponseProtocol`
  - `Linearity` renamed to `VideoLinearity`
  - `PlaybackMethod` renamed to `VideoPlaybackMethod`
  - `ContentDelivery` renamed to `ContentDeliveryMethod`
  - `Context` renamed to `ContentContext`
  - `NoBidReasonCode` renamed to `NoBidReason`
* Added to `DeviceType` some values we'd missed when they were introduced
  in OpenRTB 2.2: `PHONE`, `TABLET`, `CONNECTED_DEVICE`, `SET_TOP_BOX`.

## Version 0.8.3, 22-05-2015

* Added OpenRTB 2.1-compatible `CompanionAd`
* Expanded the range of IDs reserved for extensions
* Fixed some field IDs for compatibility with internal Google systems
* JSON parsing lenient with unknown fields
* Improve `OpenRtbJsonFactory/Reader/Writer` for subclassing.
  This can be used for uncompliant extensions, see `OpenRtbExtJsonTest`.

## Version 0.8.1, 29-04-2015

* All `*cat` fields in the model are now typed as [arrays of]
  the `ContentCategory` enum, instead of `string`s.
* `User.gender` is now typed as the `Gender` enum.
* `BidRequest/Deal.at` are now typed as the `AuctionType` enum.

## Version 0.8.0, 21-04-2015

* Lots of changes/improvements in the JSON extension support:
  - Public read/write methods to allow reuse by composition.
  - Extension registry is now per message type instead of "paths",
    static-typed, allowing reuse of messages as part of extensions.
  - Support for extensions of scalar types such as `int32`
  - Support for repeated extensions (of both message and scalar types).
  - New `OpenRtbJsonExtReader/Writer` make simpler to write extensions.
* OpenRTB model reviews:
  - Using protobuf deprecation for `Video.protocol`.
  - Documentation and ordering in sync with the latest specs.
  - Some `required/optional` updated to match the OpenRTB 2.3 spec.
  - `Content.sourcerelationship` changed type to `bool`.

## Version 0.8.0-beta4, 02-04-2015

* Test coverage reviews.

## Version 0.8.0-beta3, 31-03-2015

* Logging updates, mostly avoiding multiline logs (bad for syslog).

## Version 0.8.0-beta2, 13-03-2015

* Removed error-prone from build, new version had some issues too.

## Version 0.8.0-beta, 20-02-2015

* Support for Native Ads completed!
* Improvements in JSON support, esp. better compatibility with
  some OpenRTB-native exchanges and with OpenRTB 2.2
  (thanks to github.com/matzi11a & Sojern).
* `(App/Site/User/Content).keywords` are now arrays in the model.
  They still map to a single, CSV-format string in the JSON.
* The macro `${AUCTION_PRICE}` is not anymore translated to the
  bid price; this was a bug, this macro will proceed untouched
  (OpenRTB-native exchanges are supposed to expand it).
* Updated to latest error-prone; now Maven build works with JDK 8!

## Version 0.7.3, 02-12-2014

* Partial support for OpenRTB 2.3! The missing item is Native ads,
  which depends on the OpenRTB Native 1.0 spec (proposed final draft
  at this time). This support will come in a future update.
* Breaking change: The `Flags` enum was replaced by simple booleans.
* Breaking change: Renamed `DirectDeal` to just `Deal` (to better match
  the spec, although object names are not really standardized).
* New fields added (OpenRTB 2.3):
  - `BidRequest.test`
  - `Site.mobile`
  - `Device`: `w`, `h`, `pxratio`, `ppi`, `hwv`, `lmt`
  - `Bid`: `cat`, `bundle`
  - `Geo.utcoffset`
* Other fields added (missing from OpenRTB 2.2):
  - `Device`: `ifa`, `macsha1`, `macmd5`
  - `Impression`: `secure`
  - `Video`: `protocols` (the field `protocol` was deprecated; in the API
    it's renamed `deprecated_protocol`, JSON will be compatible)
  - `BidResponse`: `nbr`

## Version 0.7.2, 29-10-2014

* Updated to Protocol Buffers 2.6.1 (bugfix, doesn't require rebuilds).

## Version 0.7.1, 20-10-2014

* Updated to Protocol Buffers 2.6.0. Full rebuild recommended, the
  code generated by protoc 2.6.0 is NOT 100% compatible with 2.5.0.

## Version 0.7.0, 16-10-2014

* `OpenRtbUtils.filterBids()` now uses `Bid.Builder` instead of `Bid`.

## Version 0.6.6, 14-10-2014

* Javadocs for thead safety.
* Update Guava and Jackson libraries.

## Version 0.6.5, 18-08-2014

* `OpenRtbMapper` interface improved, supports all possible mappings.
* `ProtoUtils.filter()` optimized, benefits `OpenRtbUtils.filterBids()`.

## Version 0.6.4, 10-08-2014

* `OpenRtbJson` API review and javadocs.
* `OpenRtbValidator` reviews, improved logging.

## Version 0.6.3, 02-08-2014

* Fix floating-point fields to double precision.

## Version 0.6.2, 25-07-2014

* Remove dependencies jackson-databind, jackson-annotations.

## Version 0.6.1, 15-07-2014

* Build system improvements (Maven, Eclipse, NetBeans).

## Version 0.6, 10-07-2014

* Initial Open Source release.<|MERGE_RESOLUTION|>--- conflicted
+++ resolved
@@ -2,10 +2,7 @@
 ----------------------------------------------------------------------
 
 ## Version 1.0.4, ??-04-2016
-<<<<<<< HEAD
-=======
 * Fixed native response's `Video.vasttag` to scalar value.
->>>>>>> f6a79267
 * Reintroduced JDK 7 support in the "compat" branch.
 * Several documentation updates in the openrtb protobuf.
 
